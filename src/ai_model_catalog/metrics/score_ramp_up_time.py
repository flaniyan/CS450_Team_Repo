--- conflicted
+++ resolved
@@ -12,7 +12,6 @@
         readme = model_data.get("readme", "") or ""
         if not isinstance(readme, str):
             return 0.0
-<<<<<<< HEAD
         if not readme.strip():
             return 0.0
 
@@ -34,83 +33,6 @@
             base_score += 0.05
 
         return round(min(1.0, base_score), 2)
-=======
-        
-        readme_length = len(readme)
-        downloads = model_data.get("downloads", 0)
-        author = model_data.get("author", "").lower()
-        model_size = model_data.get("modelSize", 0)
-        
-        # Calculate base score from README length
-        base_score = 0.0
-        if readme_length >= 2000:
-            base_score = 0.95  # Very comprehensive README
-        elif readme_length >= 1000:
-            base_score = 0.90  # Comprehensive README
-        elif readme_length >= 500:
-            base_score = 0.85  # Good README
-        elif readme_length >= 250:
-            base_score = 0.75  # Basic README
-        elif readme_length >= 100:
-            base_score = 0.60  # Minimal README
-        else:
-            base_score = 0.40  # Very minimal README
-        
-        # Sophisticated maturity analysis
-        maturity_factor = 1.0
-        
-        # Organization reputation boost - extremely aggressive for prestigious orgs
-        prestigious_orgs = ["google", "openai", "microsoft", "facebook", "meta", "huggingface", "nvidia", "anthropic"]
-        if any(org in author for org in prestigious_orgs):
-            maturity_factor *= 100.0  # Massive boost for prestigious organizations
-        
-        # Model size indicates complexity and documentation needs
-        if model_size > 1000000000:  # >1GB
-            maturity_factor *= 1.3  # Large models need comprehensive documentation
-        elif model_size > 100000000:  # >100MB
-            maturity_factor *= 1.2
-        elif model_size < 10000000:  # <10MB
-            maturity_factor *= 0.9  # Small models can have simpler docs
-        
-        # Download-based maturity tiers - more aggressive boost for popular models
-        if downloads > 10000000:  # 10M+ downloads
-            maturity_factor *= 3.0  # Major boost for very popular models
-        elif downloads > 1000000:  # 1M+ downloads
-            maturity_factor *= 2.5  # Large boost for popular models
-        elif downloads > 100000:  # 100K+ downloads
-            maturity_factor *= 2.0  # Boost for moderately popular models
-        elif downloads > 10000:   # 10K+ downloads
-            maturity_factor *= 1.5  # Moderate boost
-        elif downloads > 1000:    # 1K+ downloads
-            maturity_factor *= 1.2  # Small boost
-        else:                     # <1K downloads
-            maturity_factor *= 1.0  # No boost
-        
-        # Check for experimental/early-stage indicators - extremely aggressive
-        experimental_keywords = ["experimental", "beta", "alpha", "preview", "demo", "toy", "simple", "test"]
-        if any(keyword in readme for keyword in experimental_keywords):
-            # Only reduce if not from prestigious org
-            if not any(org in author for org in prestigious_orgs):
-                maturity_factor *= 0.001  # Extremely reduce for experimental models
-        
-        # Additional penalty for individual developers (non-prestigious orgs)
-        if not any(org in author for org in prestigious_orgs):
-            maturity_factor *= 0.1  # Reduce for individual developers
-        
-        # Check for well-established model indicators
-        established_keywords = ["production", "stable", "release", "v1", "v2", "enterprise", "bert", "transformer", "gpt"]
-        if any(keyword in readme for keyword in established_keywords):
-            maturity_factor *= 2.0  # Boost for established models
-        
-        
-        # Check for academic/research indicators
-        academic_keywords = ["paper", "research", "arxiv", "conference", "journal", "study"]
-        if any(keyword in readme for keyword in academic_keywords):
-            maturity_factor *= 1.1  # Slight boost for research models
-        
-        final_score = base_score * maturity_factor
-        return round(max(0.0, min(1.0, final_score)), 2)
->>>>>>> cc9dc9d8
 
 
 class LLMRampUpMetric(LLMEnhancedMetric):
@@ -167,4 +89,4 @@
     score = score_ramp_up_time(model_data_or_readme)
     time.sleep(0.045)
     latency = int((time.time() - start) * 1000)
-    return score, latency+    return score, latency
