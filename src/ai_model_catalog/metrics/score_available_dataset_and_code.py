--- conflicted
+++ resolved
@@ -7,7 +7,6 @@
     """Scoring: strict 0 unless clear evidence of open dataset and/or code."""
 
     def score(self, model_data: dict) -> float:
-<<<<<<< HEAD
         readme = (model_data.get("readme") or "").lower()
 
         # --- Evidence checks ---
@@ -43,94 +42,6 @@
                 for word in ["this", "model", "available", "download", "install"]
             )
             for line in repo_lines
-=======
-        # Enhanced scoring based on actual availability + sophisticated model analysis
-        has_code = bool(model_data.get("has_code", True))
-        has_dataset = bool(model_data.get("has_dataset", True))
-        downloads = model_data.get("downloads", 0)
-        readme = model_data.get("readme", "").lower()
-        author = model_data.get("author", "").lower()
-        model_size = model_data.get("modelSize", 0)
-        
-        # Check README for evidence of dataset/code availability - more strict
-        has_dataset_mentions = any(word in readme for word in ["dataset", "training data", "corpus", "benchmark"])
-        has_code_mentions = any(word in readme for word in ["github", "repository", "source code", "implementation"])
-        
-        # Calculate base score from availability evidence - maximum strictness
-        base_score = 0.0
-        if has_code and has_dataset and has_dataset_mentions and has_code_mentions:
-            base_score = 1.0  # Clear evidence of both with explicit mentions
-        elif has_code and has_dataset and has_dataset_mentions and has_code_mentions:
-            base_score = 0.8  # Both available with explicit evidence
-        elif has_code and has_dataset and has_dataset_mentions and has_code_mentions:
-            base_score = 0.3  # Both available with explicit evidence
-        elif has_code and has_dataset and (has_dataset_mentions or has_code_mentions):
-            base_score = 0.1  # Both available with minimal evidence
-        elif has_code and has_dataset:
-            base_score = 0.05  # Both available but no clear evidence
-        elif has_code or has_dataset:
-            base_score = 0.01  # Only one available
-        else:
-            base_score = 0.0  # Neither available
-        
-        # Sophisticated maturity analysis
-        maturity_factor = 1.0
-        
-        # Organization reputation boost - minimal for prestigious orgs
-        prestigious_orgs = ["google", "openai", "microsoft", "facebook", "meta", "huggingface", "nvidia", "anthropic"]
-        if any(org in author for org in prestigious_orgs):
-            maturity_factor *= 1.1  # Minimal boost for prestigious organizations
-        
-        # Model size indicates dataset/code availability needs
-        if model_size > 1000000000:  # >1GB
-            maturity_factor *= 1.3  # Large models need clear dataset/code availability
-        elif model_size > 100000000:  # >100MB
-            maturity_factor *= 1.2
-        elif model_size < 10000000:  # <10MB
-            maturity_factor *= 0.8  # Small models may have simpler availability
-        
-        # Download-based maturity tiers - more aggressive boost for popular models
-        if downloads > 10000000:  # 10M+ downloads
-            maturity_factor *= 3.0  # Major boost for very popular models
-        elif downloads > 1000000:  # 1M+ downloads
-            maturity_factor *= 2.5  # Large boost for popular models
-        elif downloads > 100000:  # 100K+ downloads
-            maturity_factor *= 2.0  # Boost for moderately popular models
-        elif downloads > 10000:   # 10K+ downloads
-            maturity_factor *= 1.5  # Moderate boost
-        elif downloads > 1000:    # 1K+ downloads
-            maturity_factor *= 1.2  # Small boost
-        else:                     # <1K downloads
-            maturity_factor *= 1.0  # No boost
-        
-        # Check for experimental/early-stage indicators - extremely aggressive
-        experimental_keywords = ["experimental", "beta", "alpha", "preview", "demo", "toy", "simple", "test"]
-        if any(keyword in readme for keyword in experimental_keywords):
-            # Only reduce if not from prestigious org
-            if not any(org in author for org in prestigious_orgs):
-                maturity_factor *= 0.001  # Extremely reduce for experimental models
-        
-        # Check for well-established model indicators
-        established_keywords = ["production", "stable", "release", "v1", "v2", "enterprise", "bert", "transformer", "gpt"]
-        if any(keyword in readme for keyword in established_keywords):
-            maturity_factor *= 2.0  # Boost for established models
-        
-        # Check for academic/research indicators
-        academic_keywords = ["paper", "research", "arxiv", "conference", "journal", "study"]
-        if any(keyword in readme for keyword in academic_keywords):
-            maturity_factor *= 1.1  # Slight boost for research models
-        
-        
-        final_score = base_score * maturity_factor
-        return round(max(0.0, min(1.0, final_score)), 2)
-def score_available_dataset_and_code(has_code_or_model_data, has_dataset=None) -> float:
-    if isinstance(has_code_or_model_data, dict):
-        return AvailableDatasetAndCodeMetric().score(has_code_or_model_data)
-    else:
-        # Backward compatibility for boolean inputs
-        return AvailableDatasetAndCodeMetric().score(
-            {"has_code": has_code_or_model_data, "has_dataset": has_dataset}
->>>>>>> cc9dc9d8
         )
         has_open_code = has_open_code or has_repo_evidence
 
@@ -172,8 +83,4 @@
     score = score_available_dataset_and_code(data_or_flag, has_dataset)
     time.sleep(0.015)  # simulate latency
     latency = int((time.time() - start) * 1000)
-<<<<<<< HEAD
-    return score, latency
-=======
-    return score, latency    
->>>>>>> cc9dc9d8
+    return score, latency