# --- stdlib ---
from __future__ import annotations
import json
import logging
from dataclasses import dataclass
from typing import Any, Dict, Optional

<<<<<<< HEAD
# --- third-party ---
import typer
=======
from ai_model_catalog.fetch_repo import fetch_model_data
from ai_model_catalog.score_model import score_model_from_id

from ..utils import (
    _display_model_info,
    _display_scores,
    _format_model_data,
)
from .base import BaseHandler
>>>>>>> e222f267

# --- local ---
from ai_model_catalog import fetch_repo as fr  # <-- module import

log = logging.getLogger(__name__)


@dataclass
class ModelHandler:
    model_id: str

    def fetch_data(self) -> Dict[str, Any]:
        log.info("Fetching HF model data: %s", self.model_id)
        data = fr.fetch_model_data(model_id=self.model_id)
        if not isinstance(data, dict):
            raise TypeError("fetch_model_data() must return a dict")
        return data

    def format_data(self, raw: Dict[str, Any]) -> Dict[str, Any]:
        def _as_int(v: Any, default: int = 0) -> int:
            try:
                return int(v)
            except Exception:
                return default

        def _as_bool(v: Any) -> bool:
            return bool(v) and str(v).strip().lower() not in {
                "",
                "false",
                "0",
                "none",
                "null",
            }

        formatted: Dict[str, Any] = {
            "source": "huggingface",
            "id": raw.get("modelId") or raw.get("id") or self.model_id,
            "author": raw.get("author") or raw.get("owner") or "",
            "license": raw.get("license") or "",
            "downloads": _as_int(raw.get("downloads")),  # mock supplies this
            "last_modified": raw.get("lastModified") or raw.get("last_modified") or "",
            "has_readme": _as_bool(raw.get("readme"))
            or _as_bool(raw.get("has_readme")),
        }

        card = raw.get("cardData")
        if isinstance(card, dict):
            formatted["card_keys"] = sorted(card.keys())[:10]

        return formatted

    def display_data(
        self, formatted: Dict[str, Any], raw: Optional[Dict[str, Any]] = None
    ) -> None:
        typer.echo(json.dumps(formatted, indent=2, ensure_ascii=False))<|MERGE_RESOLUTION|>--- conflicted
+++ resolved
@@ -5,10 +5,6 @@
 from dataclasses import dataclass
 from typing import Any, Dict, Optional
 
-<<<<<<< HEAD
-# --- third-party ---
-import typer
-=======
 from ai_model_catalog.fetch_repo import fetch_model_data
 from ai_model_catalog.score_model import score_model_from_id
 
@@ -18,7 +14,6 @@
     _format_model_data,
 )
 from .base import BaseHandler
->>>>>>> e222f267
 
 # --- local ---
 from ai_model_catalog import fetch_repo as fr  # <-- module import
